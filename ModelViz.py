#!/bin/python

import xarray as xr
import matplotlib.pyplot as plt
import matplotlib as mpl
import tqdm
import cartopy.crs as ccrs
from cartopy.feature import NaturalEarthFeature
import numpy as np
import pandas as pd
import pathlib
import tslearn as ts
import tslearn.clustering
import glob
from sklearn.cluster import KMeans
import matplotlib.gridspec as gridspec

class ModelViz:
    def __init__(self):
        self.cluster_vars = ['N1_p', 'N3_n', 'N4_n', 'N5_s', 'O2_o', 'B1_c','O3_c', 'O3_TA', 'O3_pH', 'Phytoplankton', 'Zooplankton', 'DOM', 'POM']
        self.time_var = 'time_counter'
        self.x_strip = slice(10,-10)
        self.y_strip = slice(10,-10)
        self.n_clusters = 6
        self.norm = 'magnitude' # other options None and stdev
        self.seed = 950
        self.n_init = 3
    
    def load_data(self, file_path):
        self.ds = xr.open_dataset(file_path).drop_dims('axis_nbounds', errors='ignore')
        if 'deptht' in self.ds.dims:
            self.ds = self.ds.squeeze(dim=['deptht'])
        
    def load_mfdata(self, file_glob):
        files = glob.glob(file_glob)
        self.ds = xr.open_mfdataset(files).drop_dims('axis_nbounds', errors='ignore')
        if 'deptht' in self.ds.dims:
            self.ds = self.ds.squeeze(dim=['deptht'])

    def load_grid(self, file_path):
        self.grd = xr.open_dataset(file_path).squeeze(dim=['t']).isel(x=self.x_strip,y=self.y_strip)
        self.dim_x = self.grd.x
        self.dim_y = self.grd.y
        self.mask = xr.where(self.grd.bottom_level>0,1,0) #.stack(Npts=('x','y'))
        
    def save_data(self, file_path):
        self.ds.to_netcdf(file_path)        
    
    def summarise_features(self, sum_vars=None):
        if sum_vars is None:
            sum_vars={
                'Phytoplankton': ['P1_c', 'P2_c', 'P3_c', 'P4_c'],
                'Zooplankton': ['Z4_c', 'Z5_c', 'Z6_c'],
                'DOM': ['R1_c', 'R2_c', 'R3_c'],
                'POM': ['R4_c', 'R6_c', 'R8_c']
                }
        for v in sum_vars:
            self.ds[v] = self.ds[sum_vars[v]].to_array(dim='sum').sum(dim='sum', skipna=False)
        
    def preprocess(self, do_slice=True):
        self.ds = self.ds[self.cluster_vars]
        if do_slice == True:
            self.ds = self.ds.isel(x=self.x_strip, y=self.y_strip)
        if self.time_var in self.ds.dims:
            self.ds = self.ds.rename({self.time_var:'time'})
        else:
            self.ds = self.ds.expand_dims(dim = {"time":np.asarray([1])})
        self.ds = self.ds.where(self.mask==1,drop=True)
        if self.norm == 'magnitude':
            # Global normalisation by magnitude of variable for all data
            self.norm_factor = {}
            for v in self.cluster_vars:
                self.norm_factor[v] = np.sqrt((self.ds[v]*self.ds[v]).sum())
                self.ds[v] = self.ds[v]/self.norm_factor[v]
        if self.norm == 'stdev':
            # Global normalisation by magnitude and variability for point data
            for v in self.cluster_vars:
                self.ds[v] = (self.ds[v]-self.ds[v].mean())/self.ds[v].std()

    def make_tsds(self, save=False, file_path='dataset.csv'):
        # not sure why I currently need to mask again here?
        ds_stack = self.ds.stack(Npts=('x','y')).where(self.mask.stack(Npts=('x','y'))==1,drop=True)
        self.index = ds_stack.Npts
        ds_stack = ds_stack.to_stacked_array('z', sample_dims=['Npts'])
        self.tsds = pd.DataFrame(ds_stack.variable, index=self.index, columns=ds_stack.time)
        if save:
            self.tsds.to_csv(pathlib.Path(file_path))
    
    def load_tsds(self, file_path):
        self.tsds = pd.read_csv(file_path)
        self.index = self.tsds.index
    
<<<<<<< HEAD
    def train(self, tsds=None, n_clusters=6, verbose=True, save=True, file_path='model.ks', model_name='kshape'):
        '''Train model using either kshape (for time series data) or kmeans (for single time point data)'''
        if tsds is None:
            tsds = self.tsds
        self.n_clusters = n_clusters
        if model_name == 'kmeans':
            self.model = KMeans(init="k-means++", n_clusters=n_clusters, n_init=self.n_init, random_state=self.seed)
        if model_name == 'kshape':
            self.model = ts.clustering.KShape(n_clusters=n_clusters,
                                           verbose=verbose,
                                           random_state=self.seed,
                                           n_init = self.n_init
                                          )
=======
    def train(self, tsds=None, n_clusters=6, method='quantile', verbose=True, save=True, file_path='model.ks'):
        if tsds is None:
            tsds = self.tsds
        self.n_clusters = n_clusters
        if method == 'quantile':
            print('Initialising using quantiles')
            quantiles = np.arange(1/(2*n_clusters),1,1/n_clusters)
            self.model = ts.clustering.KShape(n_clusters=n_clusters,
                                       verbose=verbose,
                                       init=tsds.quantile(q=quantiles).values[:,:,np.newaxis],
                                       n_init = 1
                                       )
        elif method == 'random':
            print('Initialising using random, seed = ',self.seed)
            self.model = ts.clustering.KShape(n_clusters=n_clusters,
                               verbose=verbose,
                               random_state=self.seed,
                               n_init = self.n_init
                               )
        else:
            print('Unrecognised initialisation method')
            return

>>>>>>> 2580b993
        self.model.fit(tsds)
        if save:
            self.model.to_json(file_path)

    def load_model(self, file_path):
        self.model = ts.clustering.KShape.from_json(file_path)

    def predict(self):
        pred_labels = self.model.predict(self.tsds)
        predictions = pd.DataFrame(pred_labels, index=self.index, columns=['Clusters'])
        predictions.index = pd.MultiIndex.from_tuples(predictions.index,names=('x','y'))
        # Restore original dimensions:
        if len(predictions.index.get_level_values(0).unique()) != len(self.dim_x):
            for idx in np.setdiff1d(self.dim_x,predictions.index.get_level_values(0).unique()):
                predictions.loc[(idx,0),:] = np.nan
        if len(predictions.index.get_level_values(1).unique()) != len(self.dim_y):
            for idx in np.setdiff1d(self.dim_y,predictions.index.get_level_values(1).unique()):
                predictions.loc[(0,idx),:] = np.nan
        self.predictions = predictions.to_xarray()
    
    def get_cluster_info(self, save=False, file_path='Predicted_TS.nc'):
        w = self.predictions.Clusters
        self.cluster_ds = xr.Dataset(data_vars={'class_map':(['y','x'],w.values.T)},
                                coords={'lon':(['y','x'],self.grd.nav_lon.values),
                                    'lat':(['y','x'],self.grd.nav_lat.values)})

        self.cluster_ds=self.cluster_ds.assign_coords({'var':self.cluster_vars,'vclass':np.arange(self.model.n_clusters),'time':self.ds.time.values})
        self.cluster_ds['class_TS'] = (['var','vclass','time'], np.zeros((len(self.cluster_vars),self.model.n_clusters,len(self.ds.time))))
        self.cluster_ds['class_TS_std'] = (['var','vclass','time'], np.zeros((len(self.cluster_vars),self.model.n_clusters,len(self.ds.time))))
        self.cluster_ds['IQR'] = (['var'],np.zeros((len(self.cluster_vars))))
        self.ds = self.ds.chunk(dict(time=-1))
        for v,var in enumerate(self.cluster_vars):
            print('Processing '+var)
            self.cluster_ds['IQR'][v] = self.ds[var].quantile([0.75,0.25]).diff('quantile').values[0]
            for x in tqdm.tqdm(np.arange(self.n_clusters)):
                self.cluster_ds['class_TS'][v,x,:] = self.ds[var].where((w==x)).mean(['x','y'])
                self.cluster_ds['class_TS_std'][v,x,:] = self.ds[var].where((w==x)).std(['x','y'])
        if save:
            self.cluster_ds.to_netcdf(file_path)

    
    def load_cluster_info(self, file_path):
        self.cluster_ds = xr.open_dataset(file_path)

    def plot_map(self, savefig=None, file_path='class_map.png'):
        self.cmap = plt.get_cmap('Set3')

        f = plt.figure(figsize=(8,8))
        ax = plt.axes(projection=ccrs.PlateCarree())
        plt.pcolormesh(self.cluster_ds.lon,self.cluster_ds.lat,self.cluster_ds.class_map,cmap=self.cmap)
        ax.add_feature(NaturalEarthFeature(category="physical", facecolor=[0.9, 0.9, 0.9], name="coastline", scale="50m"), edgecolor="gray")
        gl = ax.gridlines(crs=ccrs.PlateCarree(), draw_labels=True, linewidth=0.5, color="gray", linestyle="-")
        gl.top_labels = False
        gl.bottom_labels = True
        gl.right_labels = False
        gl.left_labels = True
        ax.set_aspect("auto")
        if savefig is not None:
            plt.savefig(file_path)
            
    def plot_ts(self, plot_vars={'N3_n':'Nitrate','Phytoplankton':'Phyto', 'DOM':'DOM', 'POM':'POM'}, rescale=False, savefig=None, file_path='cluster_ts.png'):
        self.line_colors = [p['color'] for p in plt.rcParams['axes.prop_cycle']]
        self.cmap = plt.get_cmap('Set3')
        self.cmap_discrete = self.cmap(np.linspace(0,1,self.model.n_clusters))
        
        for i in range(self.model.n_clusters):
            f = plt.figure(figsize=(8,3))
            ax = plt.axes()
            for v,var in enumerate(plot_vars):
                scale = self.norm_factor[var] if rescale else 1
                xbar = scale*self.cluster_ds.class_TS.sel(var=var,vclass=i)
                xstd = scale*self.cluster_ds.class_TS_std.sel(var=var,vclass=i)
                ax.plot(self.cluster_ds.time,xbar,label=plot_vars[var],c=self.line_colors[v])
                ax.fill_between(self.cluster_ds.time,xbar-xstd,xbar+xstd,alpha=0.1,facecolor=self.line_colors[v]) 
            ax.set_xlim([self.cluster_ds.time[0],self.cluster_ds.time[-1]])
            ax.tick_params(axis='x', labelrotation=45)
            ax.legend(loc='upper right',ncol=2)
            xmin,xmax = plt.gca().get_xlim()
            xdiff = xmax-xmin
            ymin,ymax = plt.gca().get_ylim()
            ydiff = ymax-ymin
            ax.add_patch(mpl.patches.Rectangle((xmin+0.01*xdiff,ymin+0.82*ydiff),0.05*xdiff,0.15*ydiff,facecolor=self.cmap_discrete[i]))    
            if savefig is not None:
                p = pathlib.Path(file_path)
                plt.savefig(p.with_stem(f"{p.stem}_{i}"))
    
    def plot_vars(self, plot_vars={'N3_n':'Nitrate','Phytoplankton':'Phyto', 'DOM':'DOM', 'POM':'POM'}, rescale=False, savefig=None, file_path='cluster_ts.png'):
        # for plotting cluster outputs when input variables are not time series
        self.line_colors = [p['color'] for p in plt.rcParams['axes.prop_cycle']]
        self.cmap = plt.get_cmap('Set3')
        self.cmap_discrete = self.cmap(np.linspace(0,1,self.model.n_clusters))
        gs = gridspec.GridSpec(self.model.n_clusters, 1)
        f = plt.figure(figsize=(8,3*self.model.n_clusters))
        for i in range(self.model.n_clusters):
            ax = f.add_subplot(gs[i])
            x_tick_labels = np.asarray([])
            for v,var in enumerate(plot_vars):
                scale = self.norm_factor[var] if rescale else 1
                xbar = scale*self.cluster_ds.class_TS.sel(var=var,vclass=i)
                xstd = scale*self.cluster_ds.class_TS_std.sel(var=var,vclass=i)
                ax.plot(v+1,xbar,'o',label=plot_vars[var],c=self.line_colors[v])
                ax.errorbar(v+1,xbar,xstd,alpha=0.5,color=self.line_colors[v]) 
                x_tick_labels = np.append(x_tick_labels,[plot_vars[var]])
            ax.set_xlim([0,v+2])
            ax.set_xticks(range(1,v+2),x_tick_labels)
            xmin,xmax = plt.gca().get_xlim()
            xdiff = xmax-xmin
            ymin,ymax = plt.gca().get_ylim()
            ydiff = ymax-ymin
            ax.add_patch(mpl.patches.Rectangle((xmin+0.01*xdiff,ymin+0.82*ydiff),0.05*xdiff,0.15*ydiff,facecolor=self.cmap_discrete[i]))    
        if savefig is not None:
            p = pathlib.Path(file_path)
            plt.savefig(p.with_stem(f"{p.stem}"))  
    <|MERGE_RESOLUTION|>--- conflicted
+++ resolved
@@ -90,8 +90,7 @@
         self.tsds = pd.read_csv(file_path)
         self.index = self.tsds.index
     
-<<<<<<< HEAD
-    def train(self, tsds=None, n_clusters=6, verbose=True, save=True, file_path='model.ks', model_name='kshape'):
+    def train(self, tsds=None, n_clusters=6, method='quantile', verbose=True, save=True, file_path='model.ks', model_name='kshape'):
         '''Train model using either kshape (for time series data) or kmeans (for single time point data)'''
         if tsds is None:
             tsds = self.tsds
@@ -99,36 +98,24 @@
         if model_name == 'kmeans':
             self.model = KMeans(init="k-means++", n_clusters=n_clusters, n_init=self.n_init, random_state=self.seed)
         if model_name == 'kshape':
-            self.model = ts.clustering.KShape(n_clusters=n_clusters,
+            if method == 'quantile':
+                print('Initialising using quantiles')
+                quantiles = np.arange(1/(2*n_clusters),1,1/n_clusters)
+                self.model = ts.clustering.KShape(n_clusters=n_clusters,
                                            verbose=verbose,
-                                           random_state=self.seed,
-                                           n_init = self.n_init
-                                          )
-=======
-    def train(self, tsds=None, n_clusters=6, method='quantile', verbose=True, save=True, file_path='model.ks'):
-        if tsds is None:
-            tsds = self.tsds
-        self.n_clusters = n_clusters
-        if method == 'quantile':
-            print('Initialising using quantiles')
-            quantiles = np.arange(1/(2*n_clusters),1,1/n_clusters)
-            self.model = ts.clustering.KShape(n_clusters=n_clusters,
-                                       verbose=verbose,
-                                       init=tsds.quantile(q=quantiles).values[:,:,np.newaxis],
-                                       n_init = 1
-                                       )
-        elif method == 'random':
-            print('Initialising using random, seed = ',self.seed)
-            self.model = ts.clustering.KShape(n_clusters=n_clusters,
-                               verbose=verbose,
-                               random_state=self.seed,
-                               n_init = self.n_init
-                               )
-        else:
-            print('Unrecognised initialisation method')
-            return
-
->>>>>>> 2580b993
+                                           init=tsds.quantile(q=quantiles).values[:,:,np.newaxis],
+                                           n_init = 1
+                                           )
+            elif method == 'random':
+                print('Initialising using random, seed = ',self.seed)
+                self.model = ts.clustering.KShape(n_clusters=n_clusters,
+                                   verbose=verbose,
+                                   random_state=self.seed,
+                                   n_init = self.n_init
+                                   )
+            else:
+                print('Unrecognised initialisation method')
+                return
         self.model.fit(tsds)
         if save:
             self.model.to_json(file_path)
